import pandas as pd
import analysis_tools


class TestPearson:
<<<<<<< HEAD
#    def test_get_pearson_s_r(self):
#        # Identical series
#        series_1 = pd.Series([1., 2., 3.])
#        series_2 = pd.Series([1., 2., 3.])
#        r_exp = 1.0
#        assert r_exp == analysis_tools.get_pearson_s_r(series_1, series_2)
#        
#        # Correlation < 1.0
#        series_2 = pd.Series([3., 1.8, 4.])
#        r_exp = 0.45392064950160177
#        assert r_exp == analysis_tools.get_pearson_s_r(series_1, series_2)


    def test_get_standard_deviation(self):
        series = pd.Series([1, 2, 3, 4])
        dev_exp = 1.1180339887498949
        assert dev_exp == analysis_tools.get_standard_deviation(series)
=======
    def test_pearson_s_r(self):
        series_1 = pd.Series([1., 2., 3.])
        series_2 = pd.Series([1., 2., 3.])
        series_3 = pd.Series([3., 4., 5.])
        series_4 = pd.Series([2., 4., 6.])
        series_5 = pd.Series([2., 4., 5.])
        # Identical series
        val_obj_1 = analysis_tools.ValidationObject('Test', series_1, series_2)
        r_exp = 1.0
        mean_bias_exp = 0
        std_dev_exp = 0
        assert r_exp == val_obj_1.pearson_s_r
        assert mean_bias_exp == val_obj_1.mean_bias
        assert std_dev_exp == val_obj_1.standard_deviation

        # Simulated series fully correlate but with bias
        val_obj_2 = analysis_tools.ValidationObject('Test', series_1, series_3)
        r_exp = 1.0
        mean_bias_exp = 2.0
        std_dev_exp = 0
        assert r_exp == val_obj_2.pearson_s_r
        assert mean_bias_exp == val_obj_2.mean_bias
        assert std_dev_exp == val_obj_2.standard_deviation

        # Simulated series = 2 * validation series
        val_obj_3 = analysis_tools.ValidationObject('Test', series_1, series_4)
        r_exp = 1.0
        mean_bias_exp = 2.0
        std_dev_exp = 0.81649658092772603
        assert r_exp == val_obj_3.pearson_s_r
        assert mean_bias_exp == val_obj_3.mean_bias
        assert std_dev_exp == val_obj_3.standard_deviation

#        # Not linear
#        val_obj_4 = analysis_tools.ValidationObject('Test', series_1, series_5)
#        r_exp = 1.0
#        mean_bias_exp = 2.0
#        std_dev_exp = 0.81649658092772603
#        print(val_obj_4.get_standard_deviation_from_zero(val_obj_4.bias))
#        assert r_exp == val_obj_4.pearson_s_r
#        assert mean_bias_exp == val_obj_4.mean_bias
#        assert std_dev_exp == val_obj_4.standard_deviation

#        # Correlation < 1.0
#        series_2 = pd.Series([3., 1.8, 4.])
#        r_exp = 0.45392064950160177
#        assert r_exp == analysis_tools.pearson_s_r(series_1, series_2)
>>>>>>> 95a6e5aa
<|MERGE_RESOLUTION|>--- conflicted
+++ resolved
@@ -3,25 +3,6 @@
 
 
 class TestPearson:
-<<<<<<< HEAD
-#    def test_get_pearson_s_r(self):
-#        # Identical series
-#        series_1 = pd.Series([1., 2., 3.])
-#        series_2 = pd.Series([1., 2., 3.])
-#        r_exp = 1.0
-#        assert r_exp == analysis_tools.get_pearson_s_r(series_1, series_2)
-#        
-#        # Correlation < 1.0
-#        series_2 = pd.Series([3., 1.8, 4.])
-#        r_exp = 0.45392064950160177
-#        assert r_exp == analysis_tools.get_pearson_s_r(series_1, series_2)
-
-
-    def test_get_standard_deviation(self):
-        series = pd.Series([1, 2, 3, 4])
-        dev_exp = 1.1180339887498949
-        assert dev_exp == analysis_tools.get_standard_deviation(series)
-=======
     def test_pearson_s_r(self):
         series_1 = pd.Series([1., 2., 3.])
         series_2 = pd.Series([1., 2., 3.])
@@ -68,5 +49,4 @@
 #        # Correlation < 1.0
 #        series_2 = pd.Series([3., 1.8, 4.])
 #        r_exp = 0.45392064950160177
-#        assert r_exp == analysis_tools.pearson_s_r(series_1, series_2)
->>>>>>> 95a6e5aa
+#        assert r_exp == analysis_tools.pearson_s_r(series_1, series_2)