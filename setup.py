--- conflicted
+++ resolved
@@ -11,10 +11,7 @@
       zip_safe=False,
       install_requires=['pandas',
                         'matplotlib',
-<<<<<<< HEAD
                         'xarray',
-=======
                         'scipy',
->>>>>>> 11bb5e85
                         'pvlib >= 0.5.0',
                         'windpowerlib >= 0.0.6'])