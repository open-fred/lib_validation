# Imports from lib_validation
import tools

# Other imports
import numpy as np
import pandas as pd
import os
import pickle
import copy


class ValidationObject(object):
    r"""

    Parameters
    ----------
    object_name : String
        Name of ValidationObject (name of wind farm or region).
    validation_series : pandas.Series
            Validation feedin output time series.
    simulation_series : pandas.Series
            Simulated feedin output time series.
    output_method : String
        Specifies the form of the time series (`simulation_series` and
        `validation_series`) for the validation.
        For example: 'hourly_energy_output'. Default: None
    weather_data_name : String
        Indicates the origin of the weather data of the simulated feedin time
        series. This parameter will be set as an attribute of ValidationObject
        and is used for giving filenames etc.
    validation_name : String
        Indicates the origin of the validation feedin time series.
        This parameter will be set as an attribute of ValidationObject and is
        used for giving filenames etc.

    Attributes
    ----------
    object_name : String
        Name of ValidationObject (name of wind farm or region).
    validation_series : pandas.Series
            Validation feedin output time series.
    simulation_series : pandas.Series
            Simulated feedin output time series.
    output_method : String
        Specifies the form of the time series (`simulation_series` and
        `validation_series`) for the validation.
        For example: 'hourly_energy_output'. Default: None
    weather_data_name : String
        Indicates the origin of the weather data of the simulated feedin time
        series. This parameter will be set as an attribute of ValidationObject
        and is used for giving filenames etc.
    validation_name : String
        Indicates the origin of the validation feedin time series.
        This parameter will be set as an attribute of ValidationObject and is
        used for giving filenames etc.
    bias : pd.Series
        Bias of `simulation_series` from `validation_series`.
    mean_bias : Float
        Mean bias of `simulation_series` from `validation_series`.
    pearson_s_r : Float
         Pearson's correlation coeffiecient (Pearson's R) of
         `simulation_series` and `validation_series`.
    rmse : Float
        Root mean square error of `simulation_series` concerning
        `validation_series`.
    rmse_monthly : List
        Root mean square error for each month.
    standard_deviation : Float
        Standard deviation of the bias time series (`bias`).

    """
    def __init__(self, object_name, validation_series, simulation_series,
                 output_method=None, weather_data_name=None, validation_name=None):
        self.object_name = object_name
        self.validation_series = validation_series
        self.simulation_series = simulation_series
        self.output_method = output_method
        self.weather_data_name = weather_data_name
        self.validation_name = validation_name

        self.bias = self.get_bias()
        self.mean_bias = self.bias.mean()
        self.rmse = self.get_rmse()
        #        self.rmse_monthly = self.get_rmse('monthly')
        self.rmse_monthly = None
        self.standard_deviation = self.get_standard_deviation(self.bias)
        if output_method is not 'annual_energy_output':
            self.pearson_s_r = self.get_pearson_s_r()
    # TODO: add some kind of percentage bias/rmse
    # TODO: add annual energy output deviation [%] as attribute (for latex output)

    def get_standard_deviation(self, data_series):
        r"""
        Calculate standard deviation of a data series.

        Parameters
        ----------
        data_series : list or pandas.Series
            Input data series (data points) of which the standard deviation
            will be calculated.

        Return
        ------
        float
            Standard deviation of the input data series.

        """
        average = data_series.mean()
        variance = ((data_series - average)**2).sum() / len(data_series)
        return np.sqrt(variance)

    def get_rmse(self, time_scale=None):
        r"""
        Calculate root mean square error of simulation from validation series.

        Parameters
        ----------
        time_scale : String
            The time scale the RMSE will be calculated for. Options: 'annual',
            'monthly'. Add other options if needed.

        Returns
        -------
        rmse : float or list
            Root mean square error in the time scale specified in `time_scale`.

        """
        if (time_scale is None or time_scale == 'annual'):
            rmse = np.sqrt(((self.simulation_series -
                             self.validation_series)**2).sum() /
                           len(self.simulation_series))
        if time_scale == 'monthly':
            rmse = []
            for month in range(12):
                sim_series = self.simulation_series['{0}-{1}'.format(
                    self.simulation_series.index[-1].year, month + 1)]
                val_series = self.validation_series['{0}-{1}'.format(
                    self.simulation_series.index[-1].year, month + 1)]
                monthly_rmse = np.sqrt(((sim_series - val_series)**2).sum() /
                                       len(self.simulation_series))
                rmse.append(monthly_rmse)
        return rmse

    def get_bias(self):
        r"""
        Compare two series concerning their deviation (bias).

        Returns
        -------
        pd.Series
            Deviation of simulated series from validation series.

        """
        return pd.Series(data=(self.simulation_series.values -
                               self.validation_series.values),
                         index=self.simulation_series.index)

    def get_monthly_mean_biases(self):
        r"""
        Calculate mean biases for each month of the year.

        Returns
        -------
        mean_biases : List
            Contains the mean biases (floats) for each month of the year.

        """
        mean_biases = []
        for month in range(12):
            mean_bias = self.bias['{0}-{1}'.format(
                self.bias.index[10].year, month + 1)].mean()
            mean_biases.append(mean_bias)
        return mean_biases

    def get_pearson_s_r(self):
        r"""
        Calculates the Pearson's correlation coeffiecient of two series.

        Parameters
        ----------
        validation_series : pandas.Series
            Validation power output time series.
        series_simulated : pandas.Series
            Simulated power output time series.

        Returns
        -------
        float
            Pearson's correlation coeffiecient (Pearson's R)
            of the input series.

        """
        return (((self.validation_series - self.validation_series.mean()) *
                 (self.simulation_series -
                  self.simulation_series.mean())).sum() /
                np.sqrt(((self.validation_series -
                          self.validation_series.mean())**2).sum() *
                        ((self.simulation_series -
                          self.simulation_series.mean())**2).sum()))


def evaluate_feedin_time_series(
        validation_farm_list, simulation_farm_list, output_method,
        validation_name, weather_data_name, time_period=None, time_zone=None,
        temporal_output_resolution=None):
    r"""
    Evaluate feedin time series concerning validation feedin time series.

    The simulated time series of each farm in `simulation_farm_list` is being
    compared to the corresponding validation time series of the farm in
    `validation_farm_list`. For later usage for each of these pairs a
    :class:`~.analysis_tools.ValidationObject` object is created. Finally, a
    :class:`~.analysis_tools.ValidationObject` object of the sum of the feedin
    time series is created.

    Parameters
    ----------
    validation_farm_list : List of objects
        List of :class:`~.wind_farm.WindFarm` objects representing wind farms
        for validation.
    simulation_farm_list : List of objects
        List of :class:`~.wind_farm.WindFarm` objects representing simulated
        wind farms. Must be in the same order as `validation_farm_list`.
    output_method : String
        Specification of form of time series to be validated. For example:
        'hourly_energy_output'. This parameter will be set as an attribute of
        ValidationObject and is used for giving filenames etc.
    validation_name : String
        Indicates the origin of the validation feedin time series.
        This parameter will be set as an attribute of ValidationObject and is
        used for giving filenames etc.
    weather_data_name : String
        Indicates the origin of the weather data of the simulated feedin time
        series. This parameter will be set as an attribute of ValidationObject
        and is used for giving filenames etc.
    time_period : Tuple (Int, Int)
        Hourly time period to be selected from time series (h, h).
        Default: None.
    time_zone : String
        Time zone information of the location of the feed-in time series of
        `validation_farm_list` and `simulation_farm_list`. Not necessary
        if the feed-in time series carry this information. Set to 'UTC' if
        time period selection is wanted in UTC time zone. Default: None.
    temporal_output_resolution : String
        Specification of temporal ouput resolution in the form of 'H', 'M',
        etc. for energy output series. Not needed for power_output_series.
        For more information see function energy_output_series() in the
        ``tools`` module. Default: None.

    Returns
    -------
    validation_object_set : List of objects
        A set of :class:`~.analysis_tools.ValidationObject` objects.

    """
    # TODO check power output graphs for time periods (feedin comparison) - why interpolation?
    validation_object_set = []
    for validation_farm, simulation_farm in zip(validation_farm_list,
                                                simulation_farm_list):
        # Select certain time steps from series if time_period is not None
        if time_period is not None:
            # Convert time series to local time zone and back after selection
            validation_series, converted_v = tools.convert_time_zone_of_index(
                validation_farm.power_output, output_time_zone='local',
                local_time_zone=time_zone)
            simulation_series, converted_s = tools.convert_time_zone_of_index(
                simulation_farm.power_output, output_time_zone='local',
                local_time_zone=time_zone)
            # Selecet time steps
            validation_series = tools.select_certain_time_steps(
                validation_series, time_period)
            simulation_series = tools.select_certain_time_steps(
                simulation_series, time_period)
            # Convert back to UTC (if there was conversion)
            if converted_v:
                validation_series.index = validation_series.index.tz_convert(
                    'UTC')
            if converted_s:
                simulation_series.index = simulation_series.index.tz_convert(
                    'UTC')
        else:
            validation_series = validation_farm.power_output
            simulation_series = simulation_farm.power_output
        if 'energy' in output_method:
            # Get validation energy output series in certain temp. resolution
            validation_series = tools.energy_output_series(
                validation_series, temporal_output_resolution, time_zone)
            # Get simulated energy output series in certain temp. resolution
            simulation_series = tools.energy_output_series(
                simulation_series, temporal_output_resolution, time_zone)
        # Initialize validation objects and append to list
        validation_object_set.append(ValidationObject(
            validation_farm.object_name, validation_series,
            simulation_series, output_method, weather_data_name,
            validation_name))
    return validation_object_set


<<<<<<< HEAD
def correlation(df, resample_rule):
    r"""
    Calculates the correlation between two columns of the given dataframe.

    Parameters
    ----------
    df : pandas.DataFrame
       DataFrame with two columns the correlation is calculated for.
    resample_rule : String
       The offset string representing target conversion of
       pandas.DataFrame.resample, e.g. '1M' to calculate monthly correlation.

    Returns
    -------
    pandas.Series
       Series with correlations for each time interval.

    """
    corr = df.resample(resample_rule).agg(
        {'corr': lambda x: x[df.columns[0]].corr(x[df.columns[1]])})
    corr = corr[corr.columns[0]]
    corr.name = corr.name[1]
    return corr
=======
def correlation(val_obj, sample_resolution=None):
    """


    """
    data = pd.DataFrame([val_obj.validation_series,
                         val_obj.simulation_series]).transpose()
    b = data.resample(sample_resolution).agg({'corr': lambda x: x[data.columns[0]].corr(
        x[data.columns[1]])})
    corr = b['corr'].drop(b['corr'].columns[1], axis=1)
    corr.columns = ['{0} {1}'.format(val_obj.object_name,
                    val_obj.weather_data_name)]
    return corr

if __name__ == "__main__":
    # Load validation objects - choose power output or hourly/monthly energy output
#    path = os.path.join(os.path.dirname(__file__), 'dumps/validation_objects',
#                        'validation_sets_2015_open_FRED_ArgeNetz_simple_power_output.p')
#    path_2 = os.path.join(os.path.dirname(__file__), 'dumps/validation_objects',
#                        'validation_sets_2015_MERRA_ArgeNetz_simple_power_output.p')
    path = os.path.join(os.path.dirname(__file__), 'dumps/validation_objects',
                        'validation_sets_2015_open_FRED_ArgeNetz_simple_hourly_energy_output.p')
    path_2 = os.path.join(os.path.dirname(__file__), 'dumps/validation_objects',
                        'validation_sets_2015_MERRA_ArgeNetz_simple_hourly_energy_output.p')
    val_objs = pickle.load(open(path,'rb'))
    val_objs_2 = pickle.load(open(path_2,'rb'))
    for obj in val_objs_2:
        val_obj = val_objs.append(obj)
    # Choose resolution of resampling
    sample_resolution = 'M'
    # ##################### Correlation dataframe ###############################
    df = pd.DataFrame()
    for val_obj in val_objs:
        output = correlation(val_obj, sample_resolution)
        df = pd.concat([df, output], axis=1)
    df.to_csv('correlations.csv')

    ###################### Tageszeiten  #####################
    time_periods = [(4, 8), (8, 16), (16, 22), (22, 4)]
    for time_period in time_periods:
        val_objs_copy = copy.deepcopy(val_objs)
        for val_obj in val_objs_copy:
            # Set all time series to UTC (will be different in the future, now
            # it's an easy way)
            val_obj.simulation_series.index = val_obj.simulation_series.index.tz_convert(
                    'UTC')
            val_obj.validation_series.index =  val_obj.validation_series.index.tz_convert(
                    'UTC')
            # Selecet time steps
            val_obj.simulation_series = tools.select_certain_time_steps(
                val_obj.simulation_series, time_period)
            val_obj.validation_series = tools.select_certain_time_steps(
                val_obj.validation_series, time_period)
        # Get correlation
        df = pd.DataFrame()
        for val_obj in val_objs:
            output = correlation(val_obj, sample_resolution)
            df = pd.concat([df, output], axis=1)
        df.to_csv('correlations_{0}_{1}.csv'.format(time_period[0],
                                                    time_period[1]))
        ############### Tageszeiten yearly correlation ########################
        # Get correlation
        df = pd.DataFrame()
        for val_obj in val_objs:
            output = correlation(val_obj, 'Y')
            df = pd.concat([df, output], axis=1)
        df.to_csv('correlations_yearly_{0}_{1}.csv'.format(time_period[0],
                                                           time_period[1]))
>>>>>>> 0687d405
<|MERGE_RESOLUTION|>--- conflicted
+++ resolved
@@ -296,31 +296,6 @@
     return validation_object_set
 
 
-<<<<<<< HEAD
-def correlation(df, resample_rule):
-    r"""
-    Calculates the correlation between two columns of the given dataframe.
-
-    Parameters
-    ----------
-    df : pandas.DataFrame
-       DataFrame with two columns the correlation is calculated for.
-    resample_rule : String
-       The offset string representing target conversion of
-       pandas.DataFrame.resample, e.g. '1M' to calculate monthly correlation.
-
-    Returns
-    -------
-    pandas.Series
-       Series with correlations for each time interval.
-
-    """
-    corr = df.resample(resample_rule).agg(
-        {'corr': lambda x: x[df.columns[0]].corr(x[df.columns[1]])})
-    corr = corr[corr.columns[0]]
-    corr.name = corr.name[1]
-    return corr
-=======
 def correlation(val_obj, sample_resolution=None):
     """
 
@@ -334,6 +309,32 @@
     corr.columns = ['{0} {1}'.format(val_obj.object_name,
                     val_obj.weather_data_name)]
     return corr
+
+
+def correlation_tmp(df, resample_rule):
+    r"""
+    Calculates the correlation between two columns of the given dataframe.
+
+    Parameters
+    ----------
+    df : pandas.DataFrame
+       DataFrame with two columns the correlation is calculated for.
+    resample_rule : String
+       The offset string representing target conversion of
+       pandas.DataFrame.resample, e.g. '1M' to calculate monthly correlation.
+
+    Returns
+    -------
+    pandas.Series
+       Series with correlations for each time interval.
+
+    """
+    corr = df.resample(resample_rule).agg(
+        {'corr': lambda x: x[df.columns[0]].corr(x[df.columns[1]])})
+    corr = corr[corr.columns[0]]
+    corr.name = corr.name[1]
+    return corr
+
 
 if __name__ == "__main__":
     # Load validation objects - choose power output or hourly/monthly energy output
@@ -388,5 +389,4 @@
             output = correlation(val_obj, 'Y')
             df = pd.concat([df, output], axis=1)
         df.to_csv('correlations_yearly_{0}_{1}.csv'.format(time_period[0],
-                                                           time_period[1]))
->>>>>>> 0687d405
+                                                           time_period[1]))