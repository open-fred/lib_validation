--- conflicted
+++ resolved
@@ -32,8 +32,7 @@
         #     'lin._interp.',
         #     'test_cluster'
         #     ],
-        # 'weather_data_list': ['MERRA', 'open_FRED'],
-        'weather_data_list': ['open_FRED'], # TODO: change
+        'weather_data_list': ['MERRA', 'open_FRED'],
         'validation_data_list': ['ArgeNetz', 'Enertrag', 'GreenWind'],
         'output_methods': ['half_hourly',  # Only if possible
                            'hourly', 'monthly'],
@@ -135,15 +134,9 @@
             'p-curve', 'cp-curve', 'p-curve_(d._c.)', 'cp-curve_(d._c.)']
         config_dict['validation_data_list'] = ['single']
         config_dict['restriction_list'] = ['cp-curve_(d._c.)']
-    # if case == 'density_correction_1':  # NOTE: probably density correction will always be done at the end
-    #     config_dict['restriction_list'] = []
-    #     config_dict['approach_list'] = ['turbine', 'farm', 'turbine_smooth',
-    #                                     'farm_smooth']
     if case == 'smoothing_1':
         config_dict['restriction_list'] = []
         config_dict['approach_list'] = ['turbine', 'farm']
-<<<<<<< HEAD
-=======
     if case == 'density_correction_1':
         config_dict['restriction_list'] = []
         config_dict['approach_list'] = ['turbine', 'farm']
@@ -154,5 +147,4 @@
         config_dict['validation_data_list'] = ['single']
         config_dict['latex_output'] = ['key_figures_weather',
                                        'key_figures_approaches']
->>>>>>> 3424743a
     return config_dict