--- conflicted
+++ resolved
@@ -34,13 +34,9 @@
     'wind_speed_3',
     # 'single_turbine_1',
     # 'single_turbine_2',
-<<<<<<< HEAD
-    'smoothing_1'
-=======
     # 'smoothing_1',
     # 'density_correction_1',
     # 'highest_wind_speed'  # NOTE: pickle load of highest wind speed is True
->>>>>>> 3424743a
 ]
 years = [
     2015,
