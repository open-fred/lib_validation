# Imports from Windpowerlib
from windpowerlib import wind_farm as wf

# Imports from lib_validation
import wind_farm_specifications
import visualization_tools
import analysis_tools
import tools
import latex_tables
<<<<<<< HEAD
from weather_data import get_weather_data, read_and_dump_weather_df
=======
from weather_data import get_weather_data, read_and_dump_csv_weather
>>>>>>> 427822e3
from argenetz_data import get_argenetz_data

# Other imports
import os
import pandas as pd
import numpy as np
import pickle

# ----------------------------- Set parameters ------------------------------ #
year = 2016
time_zone = 'Europe/Berlin'
pickle_load_merra = True
pickle_load_open_fred = True
pickle_load_arge = True
pickle_load_wind_farm_data = True
approach_list = [
    'simple',  # logarithmic wind profile, simple aggregation for farm output
    'density_correction'  # density corrected power curve, simple aggregation
    ]
weather_data_list = [
    'MERRA',
    'open_FRED'
    ]
validation_data_list = [ # TODO: Add other validation data
    'ArgeNetz'
    ]

output_methods = [
    'annual_energy_output',
    'hourly_energy_output',
    'monthly_energy_output',
    'power_output'
    ]
visualization_methods = [
#    'box_plots',
#    'feedin_comparison',
#    'plot_correlation'  # Attention: this takes a long time for high resolution
    ]

# Select time of day you want to observe or None for all day
time_period = (
#        12, 15  # time of day to be selected (from h to h)
        None   # complete time series will be observed
        ) 

# Start and end date for time period to be plotted
# Attention: only for 'feedin_comparison' and not for monthly output
#start = '{0}-10-01 11:00:00+00:00'.format(year)
#end = '{0}-10-01 16:00:00+00:00'.format(year)
#start = '{0}-10-01'.format(year)
#end = '{0}-10-03'.format(year)
start = None
end = None

latex_output = np.array([
    'annual_energy_weather',  # Annual energy output of all weather sets
#    'key_figures_weather'     # Key figures of all weather sets
    ])
extra_plots = np.array([
#    'annual_bars_weather'  # Bar plot of annual energy output for all weather data and years
    ])
# relative path to latex tables folder
latex_tables_folder = '../../../User-Shares/Masterarbeit/Latex/Tables/'

# Other plots
plot_arge_feedin = False  # If True plots each column of ArgeNetz data frame
<<<<<<< HEAD

# Filename specification
arge_pickle_filename = os.path.abspath(os.path.join(
    os.path.dirname(__file__), 'dumps/validation_data',
    'arge_netz_data_{0}.p'.format(year)))
=======
>>>>>>> 427822e3


# -------------------------- Validation Feedin Data ------------------------- #
def get_validation_farms(validation_data_name):
    r"""
    Creates list of farms representing the validation data.

    Farms are initialised and their power output and annual energy output are
    assigned to the respective attributes.

    Parameters
    ----------
    validation_data_name : String
        Name of the validation data. Options: 'ArgeNetz' # TODO: add here

    Returns
    -------
    validation_farms : List
        Contains :class:`windpowerlib.wind_farm.WindFarm` objects representing
        the wind farms with the measured (validation) power output.
    wind_farm_data : List
        Contains descriptions of the wind farms of the valdiation data.

    """
    if validation_data_name == 'ArgeNetz':
<<<<<<< HEAD
=======
        # Create DatetimeIndex indices for DataFrame depending on the year
        if year == 2015:
            indices = tools.get_indices_for_series(
                temporal_resolution=5, time_zone='Europe/Berlin',
                start='5/1/2015', end='1/1/2016')
        if year == 2016:
            indices = tools.get_indices_for_series(
                temporal_resolution=1, time_zone='Europe/Berlin', year=year)
>>>>>>> 427822e3
        # Get wind farm data
        wind_farm_data = wind_farm_specifications.get_wind_farm_data(
            'farm_specification_argenetz_{0}.p'.format(year),
            os.path.join(os.path.dirname(__file__),
                         'dumps/wind_farm_data'),
            pickle_load_wind_farm_data)
        # Get ArgeNetz Data
        validation_data = get_argenetz_data(
<<<<<<< HEAD
            year, pickle_load=pickle_load_arge, filename=arge_pickle_filename,
            csv_dump=False, plot=plot_arge_feedin)
=======
            year, only_get_power=True, pickle_load=pickle_load_arge,
            plot=plot_arge_feedin)
>>>>>>> 427822e3
    if validation_data_name == '...':
        pass  # Add more data

    # Initialise validation wind farms from `wind_farm_data` and add power
    # output and annual energy output
    validation_farms = []
    for description in wind_farm_data:
        # Initialise wind farm
        wind_farm = wf.WindFarm(**description)
        # Power output in MW with DatetimeIndex indices
        wind_farm.power_output = pd.Series(
            data=(validation_data[description['wind_farm_name'] +
                                  '_power_output'].values / 1000),
<<<<<<< HEAD
            index=(validation_data[description['wind_farm_name'] +
                                  '_power_output'].index))
=======
            index=indices)
>>>>>>> 427822e3
    #    # Convert DatetimeIndex indices to UTC # TODO: delete or optional
    #    wind_farm.power_output.index = pd.to_datetime(indices).tz_convert('UTC')
        # Annual energy output in MWh
        wind_farm.annual_energy_output = tools.annual_energy_output(
            wind_farm.power_output)
        validation_farms.append(wind_farm)
    # Add a summary of the wind farms to validation_farms
    validation_farms.append(tools.summarize_output_of_farms(validation_farms))
    return validation_farms, wind_farm_data


# ------------------------- Power output simulation ------------------------- #
def get_simulation_farms(weather_data_name, validation_data_name,
                         wind_farm_data, approach):
    r"""
    Creates list of farms containing the simulated power/energy output.

    The weather data set specified by `weather_data_name` is loaded, farms are
    initialised and their power output and annual energy output are assigned to
    the respective attributes.

    Parameters
    ----------
    weather_data_name : String
        Name of the weather data. Option: 'MERRA', 'open_FRED'
    validation_data_name : String
        Name of the validation data the output is simulated for.
        Options: 'ArgeNetz' # TODO: add here
    wind_farm_data : List
        Contains descriptions of the wind farms for the simulation.
    approach : String
        Approach of calculating the power output of a wind turbine / wind farm.
        Options: 'simple', # TODO: add options

    Returns
    -------
    simulation_farms : List
        Contains :class:`windpowerlib.wind_farm.WindFarm` objects representing
        the simulated wind farms.

    """
    if weather_data_name == 'MERRA':
        pickle_load_weather = pickle_load_merra
    if weather_data_name == 'open_FRED':
        pickle_load_weather = pickle_load_open_fred
        data_height = {'wind_speed': 10,
                       'roughness_length': 0, # TODO: only for wind speed exact!
                       'temperature': 0,
                       'density': 0,
                       'pressure': 0}

    # Generate filename (including path) for pickle dumps (and loads)
    filename_weather = os.path.join(os.path.dirname(__file__), 'dumps/weather',
                                    'weather_df_{0}_{1}.p'.format(
                                        weather_data_name, year))
    if not pickle_load_weather:
        # Read csv file that contains weather data (pd.DataFrame is dumped)
        # and turn pickle_load_weather to True
<<<<<<< HEAD
        read_and_dump_weather_df(weather_data_name, year,
                                 filename_weather)
=======
        read_and_dump_csv_weather(weather_data_name, year,
                                  filename_weather)
>>>>>>> 427822e3
        pickle_load_weather = True
    # Initialise simulaton wind farms from `wind_farm_data` and calculate power
    # output and annual energy output
    simulation_farms = []
    for description in wind_farm_data:
        # Initialise wind farm
        wind_farm = wf.WindFarm(**description)
<<<<<<< HEAD
        # Get weather data for specific coordinates
=======
        # Get weather data
>>>>>>> 427822e3
        weather = get_weather_data(
            weather_data_name, pickle_load_weather, filename_weather, year,
            wind_farm.coordinates)
        if (validation_data_name == 'ArgeNetz' and year == 2015):
            # For ArgeNetz data in 2015 only data from May on is needed
            weather, converted = tools.convert_time_zone_of_index(
                weather, 'local', local_time_zone='Europe/Berlin')
            weather = weather.loc[weather.index >= '2015-05-01']
            if converted:
                weather.index = weather.index.tz_convert('UTC')
                weather = weather.drop(weather.index[
                                       int(-60 / weather.index.freq.n):])
        if weather_data_name == 'MERRA':
            # Temperature height is time series (different for each location)
            data_height = {'wind_speed': 50,  # Source: https://data.open-power-system-data.org/weather_data/2017-07-05/
                           'roughness_length': 0,  # TODO: is this specified?
                           'temperature': weather.temperature_height,
                           'density': 0,
                           'pressure': 0}
        if approach == 'simple':
            wind_farm.power_output = tools.power_output_simple(
                wind_farm.wind_turbine_fleet, weather, data_height) / (1*10**6)
        if approach == 'density_correction':
            wind_farm.power_output = tools.power_output_density_corr(
                wind_farm.wind_turbine_fleet, weather, data_height) / (1*10**6)
    #    # Convert DatetimeIndex indices to UTC  # TODO: delete or optional
    #    wind_farm.power_output.index = pd.to_datetime(
    #        wind_farm.power_output.index).tz_convert('UTC')
        # Annual energy output in MWh
        wind_farm.annual_energy_output = tools.annual_energy_output(
            wind_farm.power_output)
        simulation_farms.append(wind_farm)
    # Add a summary of the wind farms to simulation_farms
    simulation_farms.append(tools.summarize_output_of_farms(simulation_farms))
    return simulation_farms


# ------------------------------ Data Evaluation ---------------------------- #
# Initialise array for filenames of pickle dumped validation objects
filenames_validation_objects = []
# Iterate through all approaches, validation data and weather data, dump
# validation sets and utilize visualization methods
for approach in approach_list:
    for validation_data_name in validation_data_list:
        validation_farms, wind_farm_data = get_validation_farms(
            validation_data_name)
        for weather_data_name in weather_data_list:
            simulation_farms = get_simulation_farms(
                weather_data_name, validation_data_name,
                wind_farm_data, approach)
            # Produce validation sets
            # (one set for each farms list and output method)
            validation_sets = []
            if 'annual_energy_output' in output_methods:
                validation_sets.append(
                    analysis_tools.evaluate_feedin_time_series(
                        validation_farms, simulation_farms,
                        'annual_energy_output', validation_data_name,
                        weather_data_name, time_period, time_zone, 'A'))
            if 'hourly_energy_output' in output_methods:
                validation_sets.append(
                    analysis_tools.evaluate_feedin_time_series(
                        validation_farms, simulation_farms,
                        'hourly_energy_output', validation_data_name,
                        weather_data_name, time_period, time_zone, 'H'))
            if 'monthly_energy_output' in output_methods:
                validation_sets.append(
                    analysis_tools.evaluate_feedin_time_series(
                        validation_farms, simulation_farms,
                        'monthly_energy_output', validation_data_name,
                        weather_data_name, time_period, time_zone, 'M'))
            if 'power_output' in output_methods:
                for farm in simulation_farms:
                    farm.power_output = tools.upsample_series(
                        farm.power_output,
                        validation_farms[0].power_output.index.freq.n)
                validation_sets.append(
                    analysis_tools.evaluate_feedin_time_series(
                        validation_farms, simulation_farms, 'power_output',
                        validation_data_name, weather_data_name, time_period,
                        time_zone))

            # Dump validation_sets
            # TODO: dump could be in function evaluate....()
            if latex_output.size or extra_plots.size:
                for validation_set in validation_sets:
                    filename = os.path.join(
                        os.path.dirname(__file__),
                        'dumps/validation_objects',
                        'validation_sets_{0}_{1}_{2}_{3}_{4}.p'.format(
                            year, weather_data_name,
                            validation_data_name, approach,
                            validation_set[0].output_method))
                    pickle.dump(validation_set, open(filename, 'wb'))
                    filenames_validation_objects.append(filename)

            # --------------- Visualization of data evaluation -------------- #
            # Specify folder and title add on for saving the plots
            if time_period is not None:
                save_folder = (
                    '../Plots/{0}/{1}_{2}/{3}/time_period/{4}_{5}/'.format(
                        year, weather_data_name, validation_data_name,
                        approach, time_period[0], time_period[1]))
                title_add_on = ' time of day: {0}:00 - {1}:00'.format(
                    time_period[0], time_period[1])
            else:
                save_folder = '../Plots/{0}/{1}_{2}/{3}/'.format(
                    year, weather_data_name, validation_data_name, approach)
                title_add_on = ''
            # Use visualization methods for each validation set
            for validation_set in validation_sets:
                if (validation_set[0].output_method is not
                        'annual_energy_output'):
                    if 'box_plots' in visualization_methods:
                        # Store all bias time series of a validation set in one
                        # DataFrame for Boxplot
                        bias_df = pd.DataFrame()
                        for validation_object in validation_set:
                            if 'all' not in validation_object.object_name:
                                df_part = pd.DataFrame(
                                    data=validation_object.bias,
                                    columns=[validation_object.object_name])
                                bias_df = pd.concat([bias_df, df_part], axis=1)
                        # Specify filename
                        filename = (save_folder +
                                    '{0}_Boxplot_{1}_{2}_{3}_{4}.pdf'.format(
                                        validation_set[0].output_method, year,
                                        validation_data_name,
                                        weather_data_name, approach))
                        title = (
                            'Deviation of ' +
                            '{0} {1} from {2}\n in {3} ({4} approach)'.format(
                                weather_data_name,
                                validation_set[0].output_method.replace('_',
                                                                        ' '),
                                validation_data_name, year, approach) +
                            title_add_on)
                        visualization_tools.box_plots_bias(
                            bias_df, filename=filename, title=title)

                    if 'feedin_comparison' in visualization_methods:
                    # TODO: rename this method for better understanding
                        for validation_object in validation_set:
                            filename = (
                                save_folder +
                                '{0}_{1}_Feedin_{2}_{3}_{4}_{5}.pdf'.format(
                                    validation_set[0].output_method,
                                    validation_object.object_name, year,
                                    validation_data_name, weather_data_name,
                                    approach))
                            title = (
                                '{0} of {1} and {2} in {3}\n {4} ({5} '.format(
                                    validation_set[0].output_method.replace(
                                        '_', ' '),
                                    weather_data_name, validation_data_name,
                                    validation_object.object_name, year,
                                    approach) + 'approach)' + title_add_on)
                            visualization_tools.plot_feedin_comparison(
                                validation_object, filename=filename,
                                title=title, start=start, end=end)

                    if 'plot_correlation' in visualization_methods:
                        for validation_object in validation_set:
                            filename = (
                                save_folder +
                                '{0}_{1}_Correlation_{2}_{3}_{4}_{5}.pdf'.format(
                                    validation_set[0].output_method,
                                    validation_object.object_name, year,
                                    validation_data_name, weather_data_name,
                                    approach))
                            title = (
                                '{0} of {1} and {2} in {3}\n {4} ({5} '.format(
                                    validation_set[0].output_method.replace(
                                        '_', ' '),
                                    weather_data_name, validation_data_name,
                                    validation_object.object_name, year,
                                    approach) + 'approach)' + title_add_on)
                            visualization_tools.plot_correlation(
                                validation_object, filename=filename,
                                title=title)


# ---------------------------------- LaTeX Output --------------------------- #
path_latex_tables = os.path.join(os.path.dirname(__file__),
                                 latex_tables_folder)


if 'annual_energy_weather' in latex_output:
    if 'annual_energy_output' not in output_methods:
        raise ValueError("'annual_energy_output' not in `output_methods` - " +
                         "cannot generate 'annual_energy_weather' table")
    # TODO: check create_dataframe() of outputlib!
    for approach in approach_list:
        validation_sets = []
        # Initialise DataFrame for latex output
        latex_df = pd.DataFrame()
        for filename in filenames_validation_objects:
            if (approach in filename and str(year) in filename
                    and 'annual_energy_output' in filename):
                val_sets = pickle.load(open(filename, 'rb'))
                validation_sets.append(val_sets)
        for validation_data_name in validation_data_list:
            validation_sets_part = [
                val_set for val_set in validation_sets
                if val_set[0].validation_name == validation_data_name]
            # Initialise DataFrame for latex output
            df_part = pd.DataFrame()
            i = 0 # TODO: check: maybe first part not necessary
            for validation_set in validation_sets:
                index = [val_obj.object_name for val_obj in validation_set]
                if i == 0:
                    # Add measured data (validation data) to DataFrame
                    data = [round(val_obj.validation_series.values[0], 2)
                            for val_obj in validation_set]
                    columns = [['Measured'], ['[MWh]']]
                    df_temp = pd.DataFrame(data=data, index=index,
                                           columns=columns)
                    df_part = pd.concat([df_part, df_temp], axis=1)
                # Add simulated data and its deviaton from validation data
                data_1 = [round(val_obj.simulation_series.values[0], 2)
                          for val_obj in validation_set]
                data_2 = [round(val_obj.bias.values[0] /
                                val_obj.validation_series.values[0] * 100, 2)
                          for val_obj in validation_set]
                data = np.array([data_1, data_2]).transpose()
                columns = [np.array([validation_set[0].weather_data_name,
                                     validation_set[0].weather_data_name]),
                           np.array(['[MWh]', '[%]'])]
                df_temp = pd.DataFrame(data=data, index=index, columns=columns)
                df_part = pd.concat([df_part, df_temp], axis=1)
                i += 1
            latex_df = pd.concat([latex_df, df_part])
        filename_table = os.path.join(
            path_latex_tables, 'Annual_energy_weather_{0}_{1}.tex'.format(
                year, approach))
        latex_df.to_latex(buf=filename_table,
                          column_format=latex_tables.create_column_format(len(
                              latex_df.columns), 'c'),
                          multicolumn_format='c')

if 'key_figures_weather' in latex_output:
    # Do not include data of annual energy output
    ouput_methods_modified = [method for method in output_methods
                              if method is not 'annual_energy_output']
    for approach in approach_list:
        # Initialise DataFrame for latex output
        latex_df = pd.DataFrame()
        # Iteration through validation data
        for validation_data_name in validation_data_list:
            # Initialize validation sets list
            validation_sets = []
            for filename in filenames_validation_objects: # TODO: function?!
                if (approach in filename and str(year) in filename
                        and validation_data_name in filename):
                    validation_sets.append(pickle.load(open(filename, 'rb')))
            # Initialize df parts for each wind farm
            df_parts = [pd.DataFrame() for j in range(len(validation_sets[0]))]
            for output_method in ouput_methods_modified:
                validation_sets_part = [
                    val_set for val_set in validation_sets
                    if val_set[0].output_method == output_method]
                for i in range(len(validation_sets_part[0])):
                    data = np.array([latex_tables.get_data(
                        validation_sets_part,
                        ['RMSE', 'Pr', 'mean bias', 'std. dev.'], i,
                        len(weather_data_list))])
                    column_names = ['RMSE [MW]/[MWh]', "Pearson's r",
                                    'mean bias [MW]/[MWh]',
                                    'standard deviation [MW]/[MWh]']
                    columns_2 = [
                        validation_sets_part[j][0].weather_data_name
                        for j in range(len(weather_data_list))] * len(
                        column_names)
                    columns = [np.array(latex_tables.get_columns(
                        column_names, len(weather_data_list))),
                        np.array(columns_2)]
                    index = ['{0} {1}'.format(
                        validation_sets_part[0][i].object_name,
                        validation_sets_part[0][i].output_method.rsplit(
                            '_')[0])]
                    df_part = pd.DataFrame(data=data, columns=columns,
                                           index=index)
                    df_parts[i] = pd.concat([df_parts[i], df_part], axis=0)
                    if output_method == 'monthly_energy_output':
                        pass
                    for validation_set in validation_sets_part:
                        if (validation_sets_part[0][i].object_name !=
                                validation_set[i].object_name):
                            raise ValueError(
                                "Careful: Object names differ!! " +
                                "{0} and {1}".format(
                                    validation_sets_part[0][i].object_name,
                                    validation_set[i].object_name))
            for df_part in df_parts:
                latex_df = pd.concat([latex_df, df_part], axis=0)
        filename_table = os.path.join(
            path_latex_tables, 'Key_figures_weather_{0}_{1}.tex'.format(
                year, approach))
        latex_df.to_latex(buf=filename_table,
                          column_format=latex_tables.create_column_format(
                              len(latex_df.columns), 'c'),
                          multicolumn_format='c')

# ------------------------------- Extra plots ------------------------------- #
if 'annual_bars_weather' in extra_plots:
    years = [2015, 2016]
    if 'annual_energy_output' not in output_methods:
        raise ValueError("'annual_energy_output' not in `output_methods` - " +
                         "cannot generate 'annual_bars_weather' plot")
    for approach in approach_list:
        for validation_data_name in validation_data_list:
            filenames = []
            for year in years:
                validation_sets = []
                filenames.extend(['validation_sets_{0}_{1}_{2}_{3}'.format(
                    year, weather_data_name,
                    validation_data_name, approach) +
                             '_annual_energy_output.p'
                             for weather_data_name in weather_data_list])
                for filename in filenames:
                    if (approach in filename and 'annual_energy_output' in filename
                            and validation_data_name in filename
                            and str(year) in filename):
                        validation_sets.append(pickle.load(open(filename, 'rb')))
                    index = [year]
                    columns = [validation_data_name]
                    columns.extend([name for name in weather_data_list])
                    data = []
        

print('# ----------- Done ----------- #')<|MERGE_RESOLUTION|>--- conflicted
+++ resolved
@@ -7,11 +7,7 @@
 import analysis_tools
 import tools
 import latex_tables
-<<<<<<< HEAD
 from weather_data import get_weather_data, read_and_dump_weather_df
-=======
-from weather_data import get_weather_data, read_and_dump_csv_weather
->>>>>>> 427822e3
 from argenetz_data import get_argenetz_data
 
 # Other imports
@@ -78,14 +74,11 @@
 
 # Other plots
 plot_arge_feedin = False  # If True plots each column of ArgeNetz data frame
-<<<<<<< HEAD
 
 # Filename specification
 arge_pickle_filename = os.path.abspath(os.path.join(
     os.path.dirname(__file__), 'dumps/validation_data',
     'arge_netz_data_{0}.p'.format(year)))
-=======
->>>>>>> 427822e3
 
 
 # -------------------------- Validation Feedin Data ------------------------- #
@@ -111,17 +104,6 @@
 
     """
     if validation_data_name == 'ArgeNetz':
-<<<<<<< HEAD
-=======
-        # Create DatetimeIndex indices for DataFrame depending on the year
-        if year == 2015:
-            indices = tools.get_indices_for_series(
-                temporal_resolution=5, time_zone='Europe/Berlin',
-                start='5/1/2015', end='1/1/2016')
-        if year == 2016:
-            indices = tools.get_indices_for_series(
-                temporal_resolution=1, time_zone='Europe/Berlin', year=year)
->>>>>>> 427822e3
         # Get wind farm data
         wind_farm_data = wind_farm_specifications.get_wind_farm_data(
             'farm_specification_argenetz_{0}.p'.format(year),
@@ -130,13 +112,8 @@
             pickle_load_wind_farm_data)
         # Get ArgeNetz Data
         validation_data = get_argenetz_data(
-<<<<<<< HEAD
             year, pickle_load=pickle_load_arge, filename=arge_pickle_filename,
             csv_dump=False, plot=plot_arge_feedin)
-=======
-            year, only_get_power=True, pickle_load=pickle_load_arge,
-            plot=plot_arge_feedin)
->>>>>>> 427822e3
     if validation_data_name == '...':
         pass  # Add more data
 
@@ -150,12 +127,8 @@
         wind_farm.power_output = pd.Series(
             data=(validation_data[description['wind_farm_name'] +
                                   '_power_output'].values / 1000),
-<<<<<<< HEAD
             index=(validation_data[description['wind_farm_name'] +
-                                  '_power_output'].index))
-=======
-            index=indices)
->>>>>>> 427822e3
+                                   '_power_output'].index))
     #    # Convert DatetimeIndex indices to UTC # TODO: delete or optional
     #    wind_farm.power_output.index = pd.to_datetime(indices).tz_convert('UTC')
         # Annual energy output in MWh
@@ -214,13 +187,8 @@
     if not pickle_load_weather:
         # Read csv file that contains weather data (pd.DataFrame is dumped)
         # and turn pickle_load_weather to True
-<<<<<<< HEAD
         read_and_dump_weather_df(weather_data_name, year,
                                  filename_weather)
-=======
-        read_and_dump_csv_weather(weather_data_name, year,
-                                  filename_weather)
->>>>>>> 427822e3
         pickle_load_weather = True
     # Initialise simulaton wind farms from `wind_farm_data` and calculate power
     # output and annual energy output
@@ -228,11 +196,7 @@
     for description in wind_farm_data:
         # Initialise wind farm
         wind_farm = wf.WindFarm(**description)
-<<<<<<< HEAD
         # Get weather data for specific coordinates
-=======
-        # Get weather data
->>>>>>> 427822e3
         weather = get_weather_data(
             weather_data_name, pickle_load_weather, filename_weather, year,
             wind_farm.coordinates)
