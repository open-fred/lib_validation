--- conflicted
+++ resolved
@@ -75,71 +75,6 @@
 plot_wind_farms = False  # If True usage of plot_or_print_farm()
 plot_wind_turbines = False  # If True usage of plot_or_print_turbine()
 
-<<<<<<< HEAD
-# --------------------- Turbine data and initialization --------------------- #
-# TODO: scale power curves??
-# Turbine data
-enerconE70 = {
-    'turbine_name': 'ENERCON E 70 2300',  # NOTE: Peak power should be 2.37 MW - is 2,31 for turbine in windpowerlib
-    'hub_height': 64,  # in m
-    'rotor_diameter': 71  # in m    source: www.wind-turbine-models.com
-}
-enerconE66 = {
-    'turbine_name': 'ENERCON E 66 1800',  # NOTE: Peak power should be 1.86 MW - ist 1,8 for turbine in windpowerlib
-    'hub_height': 65,  # in m
-    'rotor_diameter': 70  # in m    source: www.wind-turbine-models.com
-}
-
-# Initialize WindTurbine objects
-# TODO: Put if statments in case of other turbines in other validation data
-# TODO: use second file for turbine and wind farm data
-e70 = wt.WindTurbine(**enerconE70)
-e66 = wt.WindTurbine(**enerconE66)
-if plot_wind_turbines:
-    visualization_tools.plot_or_print_turbine(e70)
-    visualization_tools.plot_or_print_turbine(e66)
-
-# ----------------------------- Wind farm data ------------------------------ #
-# Bredstedt (54.578219, 8.978092)
-bredstedt = {
-    'wind_farm_name': 'Bredstedt',
-    'wind_turbine_fleet': [{'wind_turbine': e70,
-                            'number_of_turbines': 15}],
-    'coordinates': [54.578219, 8.978092]
-}
-# Nordstrand (54.509708, 8.9007)
-nordstrand = {
-    'wind_farm_name': 'Nordstrand',
-    'wind_turbine_fleet': [{'wind_turbine': e70,
-                            'number_of_turbines': 6}],
-    'coordinates': [54.509708, 8.9007]
-}
-# PPC_4919 (54.629167, 9.0625)
-PPC_4919 = {
-    'wind_farm_name': 'PPC_4919',
-    'wind_turbine_fleet': [{'wind_turbine': e70,
-                            'number_of_turbines': 13},
-                           {'wind_turbine': e66,
-                            'number_of_turbines': 4}],
-    'coordinates': [54.629167, 9.0625]
-}
-# PPC_4950 (54.629608, 9.029239)
-PPC_4950 = {
-    'wind_farm_name': 'PPC_4950',
-    'wind_turbine_fleet': [{'wind_turbine': e70,
-                            'number_of_turbines': 19}],
-    'coordinates': [54.629608, 9.029239]
-}
-# PPC_5598 (54.596603, 8.968139)
-PPC_5598 = {
-    'wind_farm_name': 'PPC_5598',
-    'wind_turbine_fleet': [{'wind_turbine': e70,
-                            'number_of_turbines': 16}],
-    'coordinates': [54.596603, 8.968139]
-}
-
-=======
->>>>>>> ecde50e0
 
 # -------------------------- Validation Feedin Data ------------------------- #
 def get_validation_farms(validation_data_name):
