--- conflicted
+++ resolved
@@ -21,15 +21,6 @@
 # ----------------------------- Set parameters ------------------------------ #
 year = 2015
 time_zone = 'Europe/Berlin'
-<<<<<<< HEAD
-pickle_load_merra = False
-pickle_load_open_fred = False
-pickle_load_arge = False
-pickle_load_wind_farm_data = False
-approach_list = [
-    'simple',  # logarithmic wind profile, simple aggregation for farm output
-    #'density_correction'  # density corrected power curve, simple aggregation
-=======
 pickle_load_merra = True
 pickle_load_open_fred = True
 pickle_load_arge = True
@@ -37,7 +28,6 @@
 approach_list = [
     'simple',  # logarithmic wind profile, simple aggregation for farm output
 #    'density_correction'  # density corrected power curve, simple aggregation
->>>>>>> 0687d405
     ]
 weather_data_list = [
    'MERRA',
@@ -119,6 +109,14 @@
 
     """
     if validation_data_name == 'ArgeNetz':
+        # Create DatetimeIndex indices for DataFrame depending on the year
+        if year == 2015:
+            indices = tools.get_indices_for_series(
+                temporal_resolution=5, time_zone='Europe/Berlin',
+                start='5/1/2015', end='1/1/2016')
+        if year == 2016:
+            indices = tools.get_indices_for_series(
+                temporal_resolution=1, time_zone='Europe/Berlin', year=year)
         # Get wind farm data
         wind_farm_data = wind_farm_specifications.get_wind_farm_data(
             'farm_specification_argenetz_{0}.p'.format(year),
@@ -185,6 +183,16 @@
         the simulated wind farms.
 
     """
+    if weather_data_name == 'MERRA':
+        pickle_load_weather = pickle_load_merra
+    if weather_data_name == 'open_FRED':
+        pickle_load_weather = pickle_load_open_fred
+        data_height = {'wind_speed': 10,
+                       'roughness_length': 0, # TODO: only for wind speed exact!
+                       'temperature': 0,
+                       'density': 0,
+                       'pressure': 0}
+
     # Generate filename (including path) for pickle dumps (and loads)
     filename_weather = os.path.join(os.path.dirname(__file__), 'dumps/weather',
                                     'weather_df_{0}_{1}.p'.format(
